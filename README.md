--- conflicted
+++ resolved
@@ -1,185 +1,8 @@
-<<<<<<< HEAD
-# Jarvis Voice Assistant / Jarvis 语音助手
-![ironman](./pics/ironman.jpg)
-=======
 # Jarvis Voice Assistant
 <p align="center">
   <img src="./pics/ironman.jpg" width="256" height="256">
 </p>
 <p align="center">
-Jarvis is a Windows-based local voice assistant system featuring real-time voice activation, speech recognition, local language model processing, and voice synthesis. It's designed to operate completely offline, ensuring privacy while providing a comprehensive voice interaction experience.
->>>>>>> edb4d849
-
-[English](#english) | [中文](#chinese)
-
-<a name="chinese"></a>
-
-## 中文文档
-
-Jarvis是一个基于Windows的本地语音助手系统，具有实时语音激活、语音识别、本地语言模型处理和语音合成功能。它完全离线运行，在提供全面语音交互体验的同时确保隐私安全。
-
-### 快速开始
-
-开始使用Jarvis：
-
-```bash
-# 克隆仓库
-git clone https://github.com/jmtitan/Jarvis.git
-cd Jarvis
-
-# 设置conda环境并安装依赖
-conda create -n jarvis python=3.8
-conda activate jarvis
-pip install -r requirements.txt
-
-# 下载所需模型文件（未包含在仓库中）
-# 详见"安装Whisper"部分
-```
-
-### 主要特性
-
-- 基于WebRTC VAD的实时语音激活
-- 基于Whisper.cpp的离线语音识别
-- 通过Ollama进行本地大语言模型处理
-- 支持Edge TTS的多种语音合成选项
-- 系统托盘集成，便于访问
-- 支持全局热键快速控制
-- 可自定义语音、语速和音量
-- 设置界面便于配置
-
-### 系统要求
-
-- Windows 10/11
-- Python 3.8+
-- 至少6核CPU
-- 16GB RAM
-- 推荐：NVIDIA GPU（8GB+ VRAM）
-
-### 详细安装指南
-
-#### 1. 设置Python环境
-
-1. 从[python.org](https://www.python.org/downloads/)安装Python 3.8或更新版本
-2. 创建并激活conda环境：
-   ```cmd
-   conda create -n jarvis python=3.8
-   conda activate jarvis
-   ```
-3. 安装所需依赖：
-   ```cmd
-   pip install -r requirements.txt
-   ```
-   
-   注意：如果安装PyAudio时遇到问题，可能需要从wheel文件安装：
-   ```cmd
-   pip install pipwin
-   pipwin install pyaudio
-   ```
-
-#### 2. 安装Whisper
-
-项目使用Whisper.cpp进行语音识别，需要模型文件和二进制文件。
-
-##### Whisper模型文件
-1. 项目在`models`目录中包含`tiny.en.bin`和`base.en.bin`模型
-2. 如需手动下载：
-   - 访问[ggerganov/whisper.cpp/releases](https://github.com/ggerganov/whisper.cpp/releases)
-   - 下载`ggml-tiny.en.bin`或`ggml-base.en.bin`
-   - 将文件重命名为`tiny.en.bin`或`base.en.bin`
-   - 放置在`models`目录中
-
-##### Whisper.cpp二进制文件
-1. 项目在`whisper_bin`目录中包含必要的二进制文件
-2. 如需手动安装：
-   - 访问[ggerganov/whisper.cpp/releases](https://github.com/ggerganov/whisper.cpp/releases)
-   - 下载Windows版本的zip文件
-   - 解压内容
-   - 将`whisper.dll`、`main.exe`等相关文件复制到`whisper_bin`目录
-
-#### 3. 安装Ollama（用于LLM支持）
-
-1. 安装Ollama：
-   ```cmd
-   winget install Ollama
-   ```
-   或从[Ollama官网](https://ollama.com/download)下载
-
-2. 安装后，下载兼容的模型：
-   ```cmd
-   ollama pull llama2
-   ```
-   （可以用其他模型替换llama2，如mistral或phi）
-
-#### 4. 配置应用程序
-
-1. 根据个人偏好查看和修改`config.yaml`：
-   - 调整音频设置
-   - 更改语音设置
-   - 配置热键
-   - 设置LLM参数
-
-### 使用说明
-
-1. 启动助手：
-   - 双击根目录下的`start_jarvis.bat`
-   - 或直接运行`bat/jarvis_window.bat`
-
-2. 系统将初始化并显示在系统托盘中。
-
-3. 系统托盘选项：
-   - 状态：显示当前助手状态
-   - 设置：打开设置窗口
-   - 退出：关闭应用程序
-
-4. 默认全局热键：
-   - Ctrl + F1：切换监听模式
-   - Ctrl + F2：切换可用语音
-   - Ctrl + F3：调整语速
-
-5. 使用助手：
-   - 系统监控麦克风的语音输入
-   - 检测到语音时，使用Whisper进行转录
-   - 将转录发送到本地LLM进行处理
-   - LLM的响应通过语音合成播放
-
-### 故障排除
-
-- **未检测到音频输入**：检查麦克风设置并确保选择了正确的设备
-- **语音识别问题**：尝试使用更大的模型如`base.en.bin`以提高准确性
-- **LLM无响应**：确保Ollama正在运行且已下载模型
-- **TTS不工作**：检查网络连接，因为Edge TTS需要联网
-
-### 未来计划
-
-#### 1. 更拟人的对话体验
-- 允许用户打断Jarvis的发言
-- Jarvis只截取最近的用户音频作为对话主题
-- 更自然的对话流程和语气
-- 上下文感知和情绪理解
-
-#### 2. Memory功能
-- 用户可以为Jarvis打上自己的思想烙印
-- 长期记忆存储和检索
-- 个性化对话风格适应
-- 用户偏好学习和记忆
-
-#### 3. MCP（Master Control Program）
-- 允许Jarvis操作桌面文件和基本软件
-- 实现查看/回复邮件功能
-- 制定和管理日程计划
-- 基本的agent功能，如：
-  * 文件管理和组织
-  * 应用程序控制
-  * 日历和提醒管理
-  * 邮件处理和回复
-  * 简单的自动化任务
-
----
-
-<a name="english"></a>
-
-## English Documentation
-
 Jarvis is a Windows-based local voice assistant system featuring real-time voice activation, speech recognition, local language model processing, and voice synthesis. It's designed to operate completely offline, ensuring privacy while providing a comprehensive voice interaction experience.
 
 ### Quick Start
